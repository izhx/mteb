--- conflicted
+++ resolved
@@ -3,10 +3,7 @@
 from __future__ import annotations
 
 import logging
-<<<<<<< HEAD
-=======
 from pathlib import Path
->>>>>>> 16b22201
 
 import numpy as np
 import pytest
@@ -58,13 +55,7 @@
         MockMxbaiWrapper(),
     ],
 )
-<<<<<<< HEAD
-def test_benchmark_encoders_on_task(
-    task: str | mteb.AbsTask, model: mteb.Encoder
-):
-=======
 def test_benchmark_encoders_on_task(task: str | mteb.AbsTask, model: mteb.Encoder):
->>>>>>> 16b22201
     """Test that a task can be fetched and run using a variety of encoders"""
     if isinstance(task, str):
         tasks = mteb.get_tasks(tasks=[task])
