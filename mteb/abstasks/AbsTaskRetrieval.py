from __future__ import annotations

import json
import logging
import os
from collections import defaultdict
from pathlib import Path
from time import time
from typing import Any

from datasets import Features, Value, load_dataset

from mteb.abstasks.TaskMetadata import HFSubset

from ..evaluation.evaluators import RetrievalEvaluator
from ..load_results.mteb_results import ScoresDict
from .AbsTask import AbsTask, DescriptiveStatistics

logger = logging.getLogger(__name__)


# Adapted from https://github.com/beir-cellar/beir/blob/f062f038c4bfd19a8ca942a9910b1e0d218759d4/beir/datasets/data_loader_hf.py#L10
class HFDataLoader:
    def __init__(
        self,
        hf_repo: str | None = None,
        hf_repo_qrels: str | None = None,
        data_folder: str | None = None,
        prefix: str | None = None,
        corpus_file: str = "corpus.jsonl",
        query_file: str = "queries.jsonl",
        qrels_folder: str = "qrels",
        qrels_file: str = "",
        streaming: bool = False,
        keep_in_memory: bool = False,
    ):
        self.corpus = {}
        self.queries = {}
        self.qrels = {}
        self.hf_repo = hf_repo
        if hf_repo:
            # By default fetch qrels from same repo not a second repo with "-qrels" like in original
            self.hf_repo_qrels = hf_repo_qrels if hf_repo_qrels else hf_repo
        else:
            # data folder would contain these files:
            # (1) fiqa/corpus.jsonl  (format: jsonlines)
            # (2) fiqa/queries.jsonl (format: jsonlines)
            # (3) fiqa/qrels/test.tsv (format: tsv ("\t"))
            if prefix:
                query_file = prefix + "-" + query_file
                qrels_folder = prefix + "-" + qrels_folder

            self.corpus_file = (
                os.path.join(data_folder, corpus_file) if data_folder else corpus_file
            )
            self.query_file = (
                os.path.join(data_folder, query_file) if data_folder else query_file
            )
            self.qrels_folder = (
                os.path.join(data_folder, qrels_folder) if data_folder else None
            )
            self.qrels_file = qrels_file
        self.streaming = streaming
        self.keep_in_memory = keep_in_memory

    @staticmethod
    def check(fIn: str, ext: str):
        if not os.path.exists(fIn):
<<<<<<< HEAD
            raise ValueError(
                f"File {fIn} not present! Please provide accurate file."
            )

        if not fIn.endswith(ext):
            raise ValueError(
                f"File {fIn} must be present with extension {ext}"
            )
=======
            raise ValueError(f"File {fIn} not present! Please provide accurate file.")

        if not fIn.endswith(ext):
            raise ValueError(f"File {fIn} must be present with extension {ext}")
>>>>>>> 16b22201

    def load(
        self, split="test"
    ) -> tuple[dict[str, dict[str, str]], dict[str, str], dict[str, dict[str, int]]]:
        if not self.hf_repo:
            self.qrels_file = os.path.join(self.qrels_folder, split + ".tsv")
            self.check(fIn=self.corpus_file, ext="jsonl")
            self.check(fIn=self.query_file, ext="jsonl")
            self.check(fIn=self.qrels_file, ext="tsv")

        if not len(self.corpus):
            logger.info("Loading Corpus...")
            self._load_corpus()
            logger.info("Loaded %d %s Documents.", len(self.corpus), split.upper())
            logger.info("Doc Example: %s", self.corpus[0])

        if not len(self.queries):
            logger.info("Loading Queries...")
            self._load_queries()

        self._load_qrels(split)
        # filter queries with no qrels
        qrels_dict = defaultdict(dict)

        def qrels_dict_init(row):
            qrels_dict[row["query-id"]][row["corpus-id"]] = int(row["score"])

        self.qrels.map(qrels_dict_init)
        self.qrels = qrels_dict
        self.queries = self.queries.filter(lambda x: x["id"] in self.qrels)
        logger.info("Loaded %d %s Queries.", len(self.queries), split.upper())
        logger.info("Query Example: %s", self.queries[0])

        return self.corpus, self.queries, self.qrels

    def load_corpus(self) -> dict[str, dict[str, str]]:
        if not self.hf_repo:
            self.check(fIn=self.corpus_file, ext="jsonl")

        if not len(self.corpus):
            logger.info("Loading Corpus...")
            self._load_corpus()
            logger.info("Loaded %d %s Documents.", len(self.corpus))
            logger.info("Doc Example: %s", self.corpus[0])

        return self.corpus

    def _load_corpus(self):
        if self.hf_repo:
            corpus_ds = load_dataset(
                self.hf_repo,
                "corpus",
                keep_in_memory=self.keep_in_memory,
                streaming=self.streaming,
            )
        else:
            corpus_ds = load_dataset(
                "json",
                data_files=self.corpus_file,
                streaming=self.streaming,
                keep_in_memory=self.keep_in_memory,
            )
        corpus_ds = next(iter(corpus_ds.values()))  # get first split
        corpus_ds = corpus_ds.cast_column("_id", Value("string"))
        corpus_ds = corpus_ds.rename_column("_id", "id")
        corpus_ds = corpus_ds.remove_columns(
            [
                col
                for col in corpus_ds.column_names
                if col not in ["id", "text", "title"]
            ]
        )
        self.corpus = corpus_ds

    def _load_queries(self):
        if self.hf_repo:
            queries_ds = load_dataset(
                self.hf_repo,
                "queries",
                keep_in_memory=self.keep_in_memory,
                streaming=self.streaming,
            )
        else:
            queries_ds = load_dataset(
                "json",
                data_files=self.query_file,
                streaming=self.streaming,
                keep_in_memory=self.keep_in_memory,
            )
        queries_ds = next(iter(queries_ds.values()))  # get first split
        queries_ds = queries_ds.cast_column("_id", Value("string"))
        queries_ds = queries_ds.rename_column("_id", "id")
        queries_ds = queries_ds.remove_columns(
            [col for col in queries_ds.column_names if col not in ["id", "text"]]
        )
        self.queries = queries_ds

    def _load_qrels(self, split):
        if self.hf_repo:
            qrels_ds = load_dataset(
                self.hf_repo_qrels,
                keep_in_memory=self.keep_in_memory,
                streaming=self.streaming,
            )[split]
        else:
            qrels_ds = load_dataset(
                "csv",
                data_files=self.qrels_file,
                delimiter="\t",
                keep_in_memory=self.keep_in_memory,
            )
        features = Features(
            {
                "query-id": Value("string"),
                "corpus-id": Value("string"),
                "score": Value("float"),
            }
        )
        qrels_ds = qrels_ds.cast(features)
        self.qrels = qrels_ds


class RetrievalDescriptiveStatistics(DescriptiveStatistics):
    """Descriptive statistics for Retrieval

    Attributes:
        num_queries: number of samples in the dataset
        average_document_length: Average length of documents
        average_query_length: Average length of queries
        num_documents: Number of documents
        average_relevant_docs_per_query: Average number of relevant documents per query
    """

    num_queries: int
    average_document_length: float
    average_query_length: float
    num_documents: int
    average_relevant_docs_per_query: float


class AbsTaskRetrieval(AbsTask):
    """Abstract class for retrieval experiments.

    Child-classes must implement the following properties:

    self.corpus: dict[str, dict[str, str]]
        Semantically, it should contain dict[split_name, dict[sample_id, dict[str, str]]]
        E.g. {"test": {"document_one": {"_id": "d1", "title": "title", "text": "text"}}}

    self.queries: dict[str, dict[str, Union[str, List[str]]]]
        Semantically, it should contain dict[split_name, dict[sample_id, str]] or dict[split_name, dict[sample_id, List[str]]] for conversations
        E.g. {"test": {"q1": "query"}}
        or {"test": {"q1": ["turn1", "turn2", "turn3"]}}

    self.relevant_docs: dict[str, dict[str, dict[str, int]]]
        Semantically, it should contain dict[split_name, dict[sample_id, dict[doc_id, score]]]
        E.g.: {"test": {"q1": {"document_one": 1}}}
    """

    ignore_identical_ids: bool = False

    def __init__(self, **kwargs):
        super().__init__(**kwargs)

    def load_data(self, **kwargs):
        if self.data_loaded:
            return
        self.corpus, self.queries, self.relevant_docs = {}, {}, {}
        dataset_path = self.metadata_dict["dataset"]["path"]
        hf_repo_qrels = (
            dataset_path + "-qrels" if "clarin-knext" in dataset_path else None
        )
        for split in kwargs.get("eval_splits", self.metadata_dict["eval_splits"]):
            corpus, queries, qrels = HFDataLoader(
                hf_repo=dataset_path,
                hf_repo_qrels=hf_repo_qrels,
                streaming=False,
                keep_in_memory=False,
            ).load(split=split)
            # Conversion from DataSet
            queries = {query["id"]: query["text"] for query in queries}
            corpus = {
                doc["id"]: {"title": doc["title"], "text": doc["text"]}
                for doc in corpus
            }
            self.corpus[split], self.queries[split], self.relevant_docs[split] = (
                corpus,
                queries,
                qrels,
            )

        self.data_loaded = True

    def evaluate(
        self,
        model,
        split: str = "test",
        *,
        encode_kwargs: dict[str, Any] = {},
        **kwargs,
    ) -> dict[HFSubset, ScoresDict]:
        retriever = RetrievalEvaluator(
            retriever=model,
            task_name=self.metadata.name,
            encode_kwargs=encode_kwargs,
            **kwargs,
        )

        scores = {}
<<<<<<< HEAD
        hf_subsets = (
            list(self.hf_subsets) if self.is_multilingual else ["default"]
        )
=======
        hf_subsets = list(self.hf_subsets) if self.is_multilingual else ["default"]
>>>>>>> 16b22201

        for hf_subset in hf_subsets:
            logger.info(f"Subset: {hf_subset}")

            if hf_subset == "default":
                corpus, queries, relevant_docs = (
                    self.corpus[split],
                    self.queries[split],
                    self.relevant_docs[split],
                )
            else:
                corpus, queries, relevant_docs = (
                    self.corpus[hf_subset][split],
                    self.queries[hf_subset][split],
                    self.relevant_docs[hf_subset][split],
                )
            scores[hf_subset] = self._evaluate_subset(
                retriever, corpus, queries, relevant_docs, hf_subset, **kwargs
            )
        return scores

    def _evaluate_subset(
        self, retriever, corpus, queries, relevant_docs, hf_subset: str, **kwargs
    ) -> ScoresDict:
        start_time = time()
        results = retriever(corpus, queries)
        end_time = time()
<<<<<<< HEAD
        logger.info(
            f"Time taken to retrieve: {end_time - start_time:.2f} seconds"
        )
=======
        logger.info(f"Time taken to retrieve: {end_time - start_time:.2f} seconds")
>>>>>>> 16b22201

        save_predictions = kwargs.get("save_predictions", False)
        export_errors = kwargs.get("export_errors", False)
        if save_predictions or export_errors:
            output_folder = Path(kwargs.get("output_folder", "results"))
            if not os.path.isdir(output_folder):
                os.makedirs(output_folder)

        if save_predictions:
            top_k = kwargs.get("top_k", None)
            if top_k is not None:
                for qid in list(results.keys()):
                    doc_ids = set(
                        sorted(
                            results[qid], key=lambda x: results[qid][x], reverse=True
                        )[:top_k]
                    )
                    results[qid] = {
                        k: v for k, v in results[qid].items() if k in doc_ids
                    }
            qrels_save_path = (
                output_folder / f"{self.metadata.name}_{hf_subset}_predictions.json"
            )

            with open(qrels_save_path, "w") as f:
                json.dump(results, f)

        ndcg, _map, recall, precision, naucs = retriever.evaluate(
            relevant_docs,
            results,
            retriever.k_values,
            ignore_identical_ids=self.ignore_identical_ids,
        )
        mrr, naucs_mrr = retriever.evaluate_custom(
            relevant_docs, results, retriever.k_values, "mrr"
        )
        scores = {
            **{f"ndcg_at_{k.split('@')[1]}": v for (k, v) in ndcg.items()},
            **{f"map_at_{k.split('@')[1]}": v for (k, v) in _map.items()},
            **{f"recall_at_{k.split('@')[1]}": v for (k, v) in recall.items()},
            **{f"precision_at_{k.split('@')[1]}": v for (k, v) in precision.items()},
            **{f"mrr_at_{k.split('@')[1]}": v for (k, v) in mrr.items()},
            **{
                k.replace("@", "_at_").replace("_P", "_precision").lower(): v
                for k, v in naucs.items()
            },
            **{
                k.replace("@", "_at_").replace("_P", "_precision").lower(): v
                for k, v in naucs_mrr.items()
            },
        }
        self._add_main_score(scores)

        if export_errors:
            errors = {}

            top_k = kwargs.get("top_k", 1)
            if not save_predictions and top_k == 1:
                for qid in results.keys():
                    doc_scores = results[qid]
                    sorted_docs = sorted(
                        doc_scores.items(), key=lambda x: x[1], reverse=True
                    )[:top_k]
                    results[qid] = dict(sorted_docs)
            for qid, retrieved_docs in results.items():
                expected_docs = relevant_docs[qid]
                false_positives = [
                    doc for doc in retrieved_docs if doc not in expected_docs
                ]
                false_negatives = [
                    doc for doc in expected_docs if doc not in retrieved_docs
                ]
                if false_positives or false_negatives:
                    errors[qid] = {
                        "false_positives": false_positives,
                        "false_negatives": false_negatives,
                    }

            errors_save_path = (
                output_folder / f"{self.metadata.name}_{hf_subset}_errors.json"
            )
            with open(errors_save_path, "w") as f:
                json.dump(errors, f)

        return scores

    def _add_main_score(self, scores: ScoresDict) -> None:
        scores["main_score"] = scores[self.metadata.main_score]

    def _calculate_metrics_from_split(
        self, split: str, hf_subset: str | None = None, compute_overall: bool = False
    ) -> RetrievalDescriptiveStatistics:
        if hf_subset:
            queries = self.queries[hf_subset][split]
            corpus = self.corpus[hf_subset][split]
            relevant_docs = self.relevant_docs[hf_subset][split]
        elif compute_overall:
            queries = {}
            corpus = {}
            relevant_docs = {}
            for hf_subset in self.metadata.eval_langs:
                queries.update(process_docs(self.queries, hf_subset, split))
                corpus.update(process_docs(self.corpus, hf_subset, split))
                relevant_docs.update(
                    process_relevant_docs(self.relevant_docs, hf_subset, split)
                )
        else:
            queries = self.queries[split]
            corpus = self.corpus[split]
            relevant_docs = self.relevant_docs[split]

        query_len, doc_len = calculate_length(queries, corpus)
        num_documents = len(corpus)
        num_queries = len(queries)

        # number of qrels that are not 0
        num_qrels_non_zero = sum(
            sum(1 for doc_id in docs if docs[doc_id] != 0)
            for docs in relevant_docs.values()
        )
        qrels_per_doc = num_qrels_non_zero / len(relevant_docs) if num_queries else 0
        return RetrievalDescriptiveStatistics(
            average_document_length=doc_len,
            average_query_length=query_len,
            num_documents=num_documents,
            num_queries=num_queries,
            average_relevant_docs_per_query=qrels_per_doc,
        )


def calculate_length(
    queries: dict[str, str], corpus: dict[str, str]
) -> tuple[float, float]:
    queries_lens = []
    doc_lens = []
    for query in queries.values():
        queries_lens.append(len(query))

    for doc in corpus.values():
        if isinstance(doc, dict):
            doc_lens.append(len(doc.get("title", "")) + len(doc["text"]))
        else:
            doc_lens.append(len(doc))

    doc_len = sum(doc_lens) / len(doc_lens) if doc_lens else 0
    query_len = sum(queries_lens) / len(queries_lens) if queries_lens else 0
    return query_len, doc_len


def process_docs(
    collection: dict[str, dict[str, dict[str, str] | str]], hf_subset: str, split: str
) -> dict[str, str]:
    """Collections can contain overlapping ids in different splits. Prepend split to avoid this"""
    return {
        f"{split}_{hf_subset}_{k}": v for k, v in collection[hf_subset][split].items()
    }


def process_relevant_docs(
    collection: dict[str, dict[str, dict[str, dict[str, int]]]],
    hf_subset: str,
    split: str,
) -> dict[str, dict[str, int]]:
    """Collections can contain overlapping ids in different splits. Prepend split to avoid this"""
    return_collection = {}
    for query_id, relevant in collection[hf_subset][split].items():
        return_collection[f"{split}_{hf_subset}_{query_id}"] = {
            f"{split}_{hf_subset}_{doc_id}": value for doc_id, value in relevant.items()
        }
    return return_collection<|MERGE_RESOLUTION|>--- conflicted
+++ resolved
@@ -66,21 +66,10 @@
     @staticmethod
     def check(fIn: str, ext: str):
         if not os.path.exists(fIn):
-<<<<<<< HEAD
-            raise ValueError(
-                f"File {fIn} not present! Please provide accurate file."
-            )
-
-        if not fIn.endswith(ext):
-            raise ValueError(
-                f"File {fIn} must be present with extension {ext}"
-            )
-=======
             raise ValueError(f"File {fIn} not present! Please provide accurate file.")
 
         if not fIn.endswith(ext):
             raise ValueError(f"File {fIn} must be present with extension {ext}")
->>>>>>> 16b22201
 
     def load(
         self, split="test"
@@ -290,13 +279,7 @@
         )
 
         scores = {}
-<<<<<<< HEAD
-        hf_subsets = (
-            list(self.hf_subsets) if self.is_multilingual else ["default"]
-        )
-=======
         hf_subsets = list(self.hf_subsets) if self.is_multilingual else ["default"]
->>>>>>> 16b22201
 
         for hf_subset in hf_subsets:
             logger.info(f"Subset: {hf_subset}")
@@ -324,13 +307,7 @@
         start_time = time()
         results = retriever(corpus, queries)
         end_time = time()
-<<<<<<< HEAD
-        logger.info(
-            f"Time taken to retrieve: {end_time - start_time:.2f} seconds"
-        )
-=======
         logger.info(f"Time taken to retrieve: {end_time - start_time:.2f} seconds")
->>>>>>> 16b22201
 
         save_predictions = kwargs.get("save_predictions", False)
         export_errors = kwargs.get("export_errors", False)
